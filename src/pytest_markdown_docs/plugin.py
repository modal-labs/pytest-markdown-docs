--- conflicted
+++ resolved
@@ -200,7 +200,6 @@
             prev = code_block
 
 
-<<<<<<< HEAD
 def parse_block_info(block_info: str) -> typing.List[str]:
     block_info = block_info.strip()
     # The default `python continuation` format is not compatible with Material for Mkdocs.
@@ -219,7 +218,8 @@
             code_info.insert(0, lang)
         return code_info
     return block_info.split()
-=======
+
+
 def is_mdx_comment(block: "Token") -> bool:
     return (
         block.type == "inline"
@@ -237,7 +237,6 @@
         .replace("pmd-metadata:", "")
     )
     return set(option.strip() for option in comment.split(" ") if option)
->>>>>>> 2038e06b
 
 
 def find_object_tests_recursive(
