--- conflicted
+++ resolved
@@ -136,7 +136,6 @@
 ```
 ````
 
-<<<<<<< HEAD
 ### Compatibility with Material for MkDocs
 
 Material for Mkdocs is not compatible with the default syntax.
@@ -145,7 +144,7 @@
 ````markdown
 ```{.python continuation}
 ````
-=======
+
 ## MDX Comments for Metadata Options
 In .mdx files, you can use MDX comments to provide additional options for code blocks. These comments should be placed immediately before the code block and take the following form:
 
@@ -164,7 +163,6 @@
 * continuation: Continue from the previous code block, allowing you to carry over state.
 
 This approach allows you to add metadata to the code block without modifying the code fence itself, making it particularly useful in MDX environments.
->>>>>>> 2038e06b
 
 ## Testing of this plugin
 
